--- conflicted
+++ resolved
@@ -7,13 +7,8 @@
 	github.com/stretchr/testify v1.9.0
 	github.com/tidwall/gjson v1.17.1
 	github.com/valyala/fasthttp v1.55.0
-<<<<<<< HEAD
 	go.k6.io/k6 v0.53.0
-	golang.org/x/net v0.27.0
-=======
-	go.k6.io/k6 v0.52.0
 	golang.org/x/net v0.29.0
->>>>>>> 94cc019d
 	gopkg.in/guregu/null.v3 v3.5.0
 )
 
